from fastapi import HTTPException
from fastapi.security import HTTPAuthorizationCredentials
from supabase import create_client
import os
import time
from typing import Dict, Tuple

from ..config import supabase, SUPABASE_URL, SUPABASE_KEY
from ..models.user import UserRole

<<<<<<< HEAD
=======
# PERFORMANCE OPTIMIZATION: Simple in-memory cache for auth results
_auth_cache: Dict[str, Tuple[str, float]] = {}
_cache_ttl = 300  # 5 minutes cache for auth tokens
>>>>>>> 431cd164

def get_supabase_with_auth(jwt_token: str):
    client = create_client(SUPABASE_URL, SUPABASE_KEY)
    client.postgrest.auth(jwt_token)
    return client


async def get_current_user_id(credentials: HTTPAuthorizationCredentials) -> str:
    try:
        token = credentials.credentials
<<<<<<< HEAD
        user_response = supabase.auth.get_user(token)

        if not user_response.user:
            raise HTTPException(status_code=401, detail="Invalid token")

        # Set the auth token for subsequent database calls
        # (was not there earlier)
        supabase.postgrest.auth(token)

        return user_response.user.id

    except Exception:
        # clear the auth token is something goes wrong
        supabase.postgrest.auth(None)
=======
        current_time = time.time()
        
        # PERFORMANCE OPTIMIZATION: Check cache first
        if token in _auth_cache:
            user_id, cached_time = _auth_cache[token]
            if current_time - cached_time < _cache_ttl:
                return user_id
        
        # Not in cache or expired, validate with Supabase
        user_response = supabase.auth.get_user(token)
        if not user_response.user:
            raise HTTPException(status_code=401, detail="Invalid token")
        
        user_id = user_response.user.id
        
        # Cache the result for future requests
        _auth_cache[token] = (user_id, current_time)
        
        # Clean old cache entries (simple cleanup)
        if len(_auth_cache) > 1000:  # Prevent memory bloat
            expired_keys = [k for k, (_, t) in _auth_cache.items() if current_time - t > _cache_ttl]
            for k in expired_keys[:100]:  # Remove oldest 100 entries
                _auth_cache.pop(k, None)
        
        return user_id
    except Exception as e:
>>>>>>> 431cd164
        raise HTTPException(status_code=401, detail="Authentication failed")


async def get_authenticated_supabase(credentials: HTTPAuthorizationCredentials):
    user_id = await get_current_user_id(credentials)
    auth_supabase = get_supabase_with_auth(credentials.credentials)
    return auth_supabase, user_id


async def get_current_user_role(credentials: HTTPAuthorizationCredentials) -> UserRole:
    try:
        user_id = await get_current_user_id(credentials)
        result = supabase.table("profiles").select("role").eq("id", user_id).execute()

        if not result.data:
            return UserRole.USER

        role = result.data[0].get("role", UserRole.USER.value)
        return UserRole(role)
    except Exception:
        return UserRole.USER


async def require_admin(credentials: HTTPAuthorizationCredentials):
    role = await get_current_user_role(credentials)
    if role != UserRole.ADMIN:
        raise HTTPException(status_code=403, detail="Admin access required")<|MERGE_RESOLUTION|>--- conflicted
+++ resolved
@@ -8,12 +8,11 @@
 from ..config import supabase, SUPABASE_URL, SUPABASE_KEY
 from ..models.user import UserRole
 
-<<<<<<< HEAD
-=======
+
 # PERFORMANCE OPTIMIZATION: Simple in-memory cache for auth results
 _auth_cache: Dict[str, Tuple[str, float]] = {}
 _cache_ttl = 300  # 5 minutes cache for auth tokens
->>>>>>> 431cd164
+
 
 def get_supabase_with_auth(jwt_token: str):
     client = create_client(SUPABASE_URL, SUPABASE_KEY)
@@ -24,9 +23,19 @@
 async def get_current_user_id(credentials: HTTPAuthorizationCredentials) -> str:
     try:
         token = credentials.credentials
-<<<<<<< HEAD
         user_response = supabase.auth.get_user(token)
 
+        token = credentials.credentials
+        current_time = time.time()
+
+        # PERFORMANCE OPTIMIZATION: Check cache first
+        if token in _auth_cache:
+            user_id, cached_time = _auth_cache[token]
+            if current_time - cached_time < _cache_ttl:
+                return user_id
+
+        # Not in cache or expired, validate with Supabase
+        user_response = supabase.auth.get_user(token)
         if not user_response.user:
             raise HTTPException(status_code=401, detail="Invalid token")
 
@@ -39,34 +48,22 @@
     except Exception:
         # clear the auth token is something goes wrong
         supabase.postgrest.auth(None)
-=======
-        current_time = time.time()
-        
-        # PERFORMANCE OPTIMIZATION: Check cache first
-        if token in _auth_cache:
-            user_id, cached_time = _auth_cache[token]
-            if current_time - cached_time < _cache_ttl:
-                return user_id
-        
-        # Not in cache or expired, validate with Supabase
-        user_response = supabase.auth.get_user(token)
-        if not user_response.user:
-            raise HTTPException(status_code=401, detail="Invalid token")
-        
+
         user_id = user_response.user.id
-        
+
         # Cache the result for future requests
         _auth_cache[token] = (user_id, current_time)
-        
+
         # Clean old cache entries (simple cleanup)
         if len(_auth_cache) > 1000:  # Prevent memory bloat
-            expired_keys = [k for k, (_, t) in _auth_cache.items() if current_time - t > _cache_ttl]
+            expired_keys = [
+                k for k, (_, t) in _auth_cache.items() if current_time - t > _cache_ttl
+            ]
             for k in expired_keys[:100]:  # Remove oldest 100 entries
                 _auth_cache.pop(k, None)
-        
+
         return user_id
-    except Exception as e:
->>>>>>> 431cd164
+    except Exception:
         raise HTTPException(status_code=401, detail="Authentication failed")
 
 
